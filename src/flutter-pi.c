--- conflicted
+++ resolved
@@ -2293,7 +2293,6 @@
 }
 
 static bool setup_paths(void) {
-<<<<<<< HEAD
 	char *kernel_blob_path, *icu_data_path, *app_elf_path;
 	#define PATH_EXISTS(path) (access((path),R_OK)==0)
 
@@ -2322,36 +2321,6 @@
 		fprintf(stderr, "Could not find \"icudtl.dat\" file inside \"/usr/lib/\".\n");
 		return false;
 	}
-=======
-    char *kernel_blob_path, *icu_data_path, *app_elf_path;
-    #define PATH_EXISTS(path) (access((path),R_OK)==0)
-
-    if (!PATH_EXISTS(flutterpi.flutter.asset_bundle_path)) {
-        LOG_ERROR("Asset Bundle Directory \"%s\" does not exist\n", flutterpi.flutter.asset_bundle_path);
-        return false;
-    }
-
-    asprintf(&kernel_blob_path, "%s/kernel_blob.bin", flutterpi.flutter.asset_bundle_path);
-    asprintf(&app_elf_path, "%s/app.so", flutterpi.flutter.asset_bundle_path);
-
-    if (flutterpi.flutter.runtime_mode == kDebug) {
-        if (!PATH_EXISTS(kernel_blob_path)) {
-            LOG_ERROR("Could not find \"kernel.blob\" file inside \"%s\", which is required for debug mode.\n", flutterpi.flutter.asset_bundle_path);
-            return false;
-        }
-    } else if (flutterpi.flutter.runtime_mode == kRelease) {
-        if (!PATH_EXISTS(app_elf_path)) {
-            LOG_ERROR("Could not find \"app.so\" file inside \"%s\", which is required for release and profile mode.\n", flutterpi.flutter.asset_bundle_path);
-            return false;
-        }
-    }
-
-    asprintf(&icu_data_path, "/usr/lib/icudtl.dat");
-    if (!PATH_EXISTS(icu_data_path)) {
-        LOG_ERROR("Could not find \"icudtl.dat\" file inside \"/usr/lib/\".\n");
-        return false;
-    }
->>>>>>> 22f5a00e
 
     flutterpi.flutter.kernel_blob_path = kernel_blob_path;
 	flutterpi.flutter.icu_data_path = icu_data_path;
