--- conflicted
+++ resolved
@@ -74,7 +74,6 @@
                              asset bundle directory.\n\
                              This also requires a libflutter_engine.so that was\n\
                              built with --runtime-mode=release.\n\
-<<<<<<< HEAD
                              \n\
   --profile                  Run the app in profile mode. The AOT snapshot\n\
                              of the app (\"app.so\") must be located inside the\n\
@@ -82,9 +81,6 @@
                              This also requires a libflutter_engine.so that was\n\
                              built with --runtime-mode=profile.\n\
 							 \n\
-=======
-\n\
->>>>>>> 8c1abc2c
   -o, --orientation <orientation>  Start the app in this orientation. Valid\n\
                              for <orientation> are: portrait_up, landscape_left,\n\
                              portrait_down, landscape_right.\n\
@@ -1810,7 +1806,6 @@
  * FLUTTER INITIALIZATION *
  **************************/
 static int init_application(void) {
-<<<<<<< HEAD
 	FlutterEngineAOTDataSource aot_source;
 	struct libflutter_engine *libflutter_engine;
 	FlutterRendererConfig renderer_config = {0};
@@ -1857,42 +1852,6 @@
 	}
 
 	libflutter_engine = &flutterpi.flutter.libflutter_engine;
-=======
-    FlutterEngineAOTDataSource aot_source;
-    struct libflutter_engine *libflutter_engine;
-    struct texture_registry *texture_registry;
-    struct plugin_registry *plugin_registry;
-    FlutterRendererConfig renderer_config = {0};
-    FlutterEngineAOTData aot_data;
-    FlutterEngineResult engine_result;
-    FlutterProjectArgs project_args = {0};
-    void *libflutter_engine_handle;
-    int ok;
-
-    libflutter_engine_handle = NULL;
-    if (flutterpi.flutter.runtime_mode == kRelease) {
-        libflutter_engine_handle = dlopen("libflutter_engine.so.release", RTLD_LOCAL | RTLD_NOW);
-        if (libflutter_engine_handle == NULL) {
-            LOG_ERROR("[flutter-pi] Warning: Could not load libflutter_engine.so.release: %s. Trying to open libflutter_engine.so...\n", dlerror());
-        }
-    } else if (flutterpi.flutter.runtime_mode == kDebug) {
-        libflutter_engine_handle = dlopen("libflutter_engine.so.debug", RTLD_LOCAL | RTLD_NOW);
-        if (libflutter_engine_handle == NULL) {
-            LOG_ERROR("[flutter-pi] Warning: Could not load libflutter_engine.so.debug: %s. Trying to open libflutter_engine.so...\n", dlerror());
-        }
-    }
-
-    if (libflutter_engine_handle == NULL) {
-        libflutter_engine_handle = dlopen("libflutter_engine.so", RTLD_LOCAL | RTLD_NOW);
-        if (libflutter_engine_handle == NULL) {
-            LOG_ERROR("Could not load libflutter_engine.so. dlopen: %s", dlerror());
-            LOG_ERROR("Could not find a fitting libflutter_engine.\n");
-            return EINVAL;
-        }
-    }
-
-    libflutter_engine = &flutterpi.flutter.libflutter_engine;
->>>>>>> 8c1abc2c
 
 #	define LOAD_LIBFLUTTER_ENGINE_PROC(name) \
         do { \
@@ -2317,7 +2276,6 @@
 
 
 static bool setup_paths(void) {
-<<<<<<< HEAD
 	char *kernel_blob_path, *icu_data_path, *app_elf_path, *libflutter_engine_path;
 	#define PATH_EXISTS(path) (access((path),R_OK)==0)
 
@@ -2358,44 +2316,6 @@
     return true;
 
 	#undef PATH_EXISTS
-=======
-    char *kernel_blob_path, *icu_data_path, *app_elf_path;
-    #define PATH_EXISTS(path) (access((path),R_OK)==0)
-
-    if (!PATH_EXISTS(flutterpi.flutter.asset_bundle_path)) {
-        LOG_ERROR("Asset Bundle Directory \"%s\" does not exist\n", flutterpi.flutter.asset_bundle_path);
-        return false;
-    }
-    
-    asprintf(&kernel_blob_path, "%s/kernel_blob.bin", flutterpi.flutter.asset_bundle_path);
-    asprintf(&app_elf_path, "%s/app.so", flutterpi.flutter.asset_bundle_path);
-
-    if (flutterpi.flutter.runtime_mode == kDebug) {
-        if (!PATH_EXISTS(kernel_blob_path)) {
-            LOG_ERROR("Could not find \"kernel.blob\" file inside \"%s\", which is required for debug mode.\n", flutterpi.flutter.asset_bundle_path);
-            return false;
-        }
-    } else if (flutterpi.flutter.runtime_mode == kRelease) {
-        if (!PATH_EXISTS(app_elf_path)) {
-            LOG_ERROR("Could not find \"app.so\" file inside \"%s\", which is required for release and profile mode.\n", flutterpi.flutter.asset_bundle_path);
-            return false;
-        }
-    }
-
-    asprintf(&icu_data_path, "/usr/lib/icudtl.dat");
-    if (!PATH_EXISTS(icu_data_path)) {
-        LOG_ERROR("Could not find \"icudtl.dat\" file inside \"/usr/lib/\".\n");
-        return false;
-    }
-
-    flutterpi.flutter.kernel_blob_path = kernel_blob_path;
-    flutterpi.flutter.icu_data_path = icu_data_path;
-    flutterpi.flutter.app_elf_path = app_elf_path;
-
-    return true;
-
-    #undef PATH_EXISTS
->>>>>>> 8c1abc2c
 }
 
 static bool parse_cmd_args(int argc, char **argv) {
